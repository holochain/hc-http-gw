--- conflicted
+++ resolved
@@ -1,15 +1,10 @@
 # Holochain HTTP Gateway
 
-<<<<<<< HEAD
-The Holochain HTTP Gateway for providing a way to bridge from the web2 world into Holochain
-
-Read the [spec](./spec.md) for more details.
-=======
 [![Crate](https://img.shields.io/crates/v/holochain_http_gateway.svg)](https://crates.io/crates/holochain_http_gateway)
 [![API Docs](https://docs.rs/holochain_http_gateway/badge.svg)](https://docs.rs/holochain_http_gateway)
 [![Discord](https://img.shields.io/badge/Discord-blue.svg?style=flat-square)](https://discord.gg/k55DS5dmPH)
 
-The Holochain HTTP Gateway for providing a way to bridge from the web2 world into Holochain
+The Holochain HTTP Gateway for providing a way to bridge from the web2 world into Holochain. Read the [spec](./spec.md) for more details.
 
 ## Running HTTP Gateway locally
 
@@ -165,5 +160,4 @@
 
 ```bash
 cargo test --lib --bins
-```
->>>>>>> 25c8b1cf
+```