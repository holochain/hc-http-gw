use holochain::sweettest::SweetConductor;
use holochain_http_gateway::tracing::initialize_tracing_subscriber;
use reqwest::StatusCode;
use setup::TestApp;

<<<<<<< HEAD
=======
mod setup;

>>>>>>> e9ad6407
#[tokio::test(flavor = "multi_thread")]
async fn health_check_works() {
    initialize_tracing_subscriber();

    let sweet_conductor = SweetConductor::from_standard_config().await;

    let app = TestApp::spawn(sweet_conductor.clone()).await;

    let response = app
        .client
        .get(format!("http://{}/health", app.address))
        .send()
        .await
        .expect("Failed to execute request");

    assert_eq!(response.status(), StatusCode::OK);

    let body = response.text().await.expect("Failed to read response body");
    assert_eq!(body, "Ok");
}<|MERGE_RESOLUTION|>--- conflicted
+++ resolved
@@ -3,11 +3,8 @@
 use reqwest::StatusCode;
 use setup::TestApp;
 
-<<<<<<< HEAD
-=======
 mod setup;
 
->>>>>>> e9ad6407
 #[tokio::test(flavor = "multi_thread")]
 async fn health_check_works() {
     initialize_tracing_subscriber();
