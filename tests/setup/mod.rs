use std::collections::HashMap;

use holochain_http_gateway::{
    config::{AllowedFns, Configuration},
    HcHttpGatewayService,
};
use reqwest::{Client, Response};
use tokio::task::JoinHandle;

/// Test application harness for the HTTP gateway service
pub struct TestApp {
    pub address: String,
    pub client: Client,
    pub task_handle: JoinHandle<()>,
}

impl TestApp {
    /// Create a new test application with default configuration.
    /// Allowed app ids contains "forum".
    /// Allowed functions contains all functions of "forum".
    pub async fn spawn() -> Self {
        // Create default allowed functions
        let mut allowed_fns = HashMap::new();
        allowed_fns.insert("forum".to_string(), AllowedFns::All);

        // Create configuration
        let config =
<<<<<<< HEAD
            Configuration::try_new("localhost:50350", "1024", "forum,hello_world", allowed_fns)
                .unwrap();
=======
            Configuration::try_new("ws://localhost:50350", "1024", "forum", allowed_fns).unwrap();
>>>>>>> 4dc5bfd6

        TestApp::spawn_with_config(config).await
    }

    /// Create a test app with custom configuration
    pub async fn spawn_with_config(config: Configuration) -> Self {
        let service = HcHttpGatewayService::new([127, 0, 0, 1], 0, config.clone())
            .await
            .unwrap();

        let address = service.address().unwrap().to_string();

        // Run service in the background
        let task_handle = tokio::task::spawn(async move { service.run().await.unwrap() });

        TestApp {
            address,
            client: Client::new(),
            task_handle,
        }
    }

    /// Util to make a request to the zome call GET endpoint
    pub async fn call_zome(
        &self,
        dna_hash: &str,
        coordiator_identifier: &str,
        zome: &str,
        zome_fn: &str,
        payload: Option<&str>,
    ) -> Response {
        let url = {
            let mut url = format!(
                "http://{}/{dna_hash}/{coordiator_identifier}/{zome}/{zome_fn}",
                self.address
            );
            if let Some(payload) = payload {
                url.push_str(&format!("?payload={}", payload));
            }
            url
        };

        self.client
            .get(url)
            .send()
            .await
            .expect("Failed to execute request")
    }
}

impl Drop for TestApp {
    fn drop(&mut self) {
        self.task_handle.abort();
    }
}<|MERGE_RESOLUTION|>--- conflicted
+++ resolved
@@ -25,12 +25,7 @@
 
         // Create configuration
         let config =
-<<<<<<< HEAD
-            Configuration::try_new("localhost:50350", "1024", "forum,hello_world", allowed_fns)
-                .unwrap();
-=======
             Configuration::try_new("ws://localhost:50350", "1024", "forum", allowed_fns).unwrap();
->>>>>>> 4dc5bfd6
 
         TestApp::spawn_with_config(config).await
     }
