--- conflicted
+++ resolved
@@ -1,17 +1,12 @@
 use crate::sweet::{init_zome, install_fixture1, install_fixture2, TestType};
 use holochain::sweettest::SweetConductor;
-<<<<<<< HEAD
-use holochain_client::AdminWebsocket;
-use holochain_http_gateway::{HcHttpGatewayError, ReconnectingAdminWebsocket};
-=======
 use holochain_client::{AdminWebsocket, CellInfo, ConductorApiError, ExternIO, ZomeCallTarget};
 use holochain_http_gateway::config::{AllowedFns, Configuration, ZomeFn};
 use holochain_http_gateway::tracing::initialize_tracing_subscriber;
 use holochain_http_gateway::{
-    AppConnPool, HcHttpGatewayError, HcHttpGatewayResult, HTTP_GW_ORIGIN,
+    AppConnPool, HcHttpGatewayError, HcHttpGatewayResult, HcHttpGwAdminWebsocket, HTTP_GW_ORIGIN,
 };
 use holochain_types::app::DisabledAppReason;
->>>>>>> 98021dc0
 use std::net::Ipv4Addr;
 
 mod setup;
@@ -45,42 +40,6 @@
 
     let apps = admin_ws.list_apps(None).await.unwrap();
     assert_eq!(apps.len(), 2);
-<<<<<<< HEAD
-}
-
-#[tokio::test(flavor = "multi_thread")]
-async fn connect_admin_websocket() {
-    let mut sweet_conductor = SweetConductor::from_standard_config().await;
-
-    let admin_port = sweet_conductor
-        .get_arbitrary_admin_websocket_port()
-        .unwrap();
-    let url = format!("localhost:{admin_port}");
-
-    let mut admin_ws = ReconnectingAdminWebsocket::new(&url);
-
-    // First call should succeed
-    let apps = admin_ws
-        .call(|ws| async move { ws.list_apps(None).await })
-        .await
-        .unwrap();
-
-    assert_eq!(apps.len(), 0);
-    assert_eq!(admin_ws.get_reconnection_retries(), 0);
-
-    // Shutdown the conductor to force a connection error
-    sweet_conductor.shutdown().await;
-
-    let apps = admin_ws
-        .call(|ws| async move { ws.list_apps(None).await })
-        .await;
-
-    if let Err(err) = apps {
-        assert!(matches!(err, HcHttpGatewayError::UpstreamUnavailable));
-    } else {
-        panic!("Expected UpstreamUnavailable error, found: {apps:?}");
-    }
-=======
 
     let pool = AppConnPool::new(create_test_configuration(admin_port).unwrap());
 
@@ -578,5 +537,38 @@
         "",
         "",
     )
->>>>>>> 98021dc0
+}
+
+#[tokio::test(flavor = "multi_thread")]
+async fn connect_admin_websocket() {
+    let mut sweet_conductor = SweetConductor::from_standard_config().await;
+
+    let admin_port = sweet_conductor
+        .get_arbitrary_admin_websocket_port()
+        .unwrap();
+    let url = format!("localhost:{admin_port}");
+
+    let mut admin_ws = HcHttpGwAdminWebsocket::new(&url);
+
+    // First call should succeed
+    let apps = admin_ws
+        .call(|ws| async move { ws.list_apps(None).await })
+        .await
+        .unwrap();
+
+    assert_eq!(apps.len(), 0);
+    assert_eq!(admin_ws.get_reconnection_retries(), 0);
+
+    // Shutdown the conductor to force a connection error
+    sweet_conductor.shutdown().await;
+
+    let apps = admin_ws
+        .call(|ws| async move { ws.list_apps(None).await })
+        .await;
+
+    if let Err(err) = apps {
+        assert!(matches!(err, HcHttpGatewayError::UpstreamUnavailable));
+    } else {
+        panic!("Expected UpstreamUnavailable error, found: {apps:?}");
+    }
 }