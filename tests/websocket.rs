use crate::sweet::{init_zome, install_fixture1, install_fixture2, TestType};
use futures::future::BoxFuture;
use holochain::sweettest::SweetConductor;
use holochain_client::{
    AdminWebsocket, AuthorizeSigningCredentialsPayload, CellInfo, ConductorApiError, ExternIO,
    SigningCredentials, ZomeCallTarget,
};
use holochain_conductor_api::{
    AppAuthenticationTokenIssued, AppInterfaceInfo, IssueAppAuthenticationTokenPayload,
};
use holochain_http_gateway::config::{AllowedFns, Configuration, ZomeFn};
use holochain_http_gateway::tracing::initialize_tracing_subscriber;
<<<<<<< HEAD
use holochain_http_gateway::{
    AdminCall, AppConnPool, HcHttpGatewayError, HcHttpGatewayResult, HTTP_GW_ORIGIN,
};
=======
use holochain_http_gateway::{AppConnPool, HcHttpGatewayError, HTTP_GW_ORIGIN};
>>>>>>> 1e91f38c
use holochain_types::app::DisabledAppReason;
use holochain_types::websocket::AllowedOrigins;
use std::net::Ipv4Addr;
use std::sync::Arc;
use tokio::sync::Mutex;

mod sweet;

#[tokio::test(flavor = "multi_thread")]
async fn connect_app_websocket() {
    initialize_tracing_subscriber();

    let sweet_conductor = SweetConductor::from_standard_config().await;

    let app_1 = install_fixture1(sweet_conductor.clone(), None)
        .await
        .unwrap();
    init_zome(sweet_conductor.clone(), &app_1, "coordinator1".to_string())
        .await
        .unwrap();
    install_fixture2(sweet_conductor.clone(), None)
        .await
        .unwrap();
    init_zome(sweet_conductor.clone(), &app_1, "coordinator2".to_string())
        .await
        .unwrap();

    let admin_port = sweet_conductor
        .get_arbitrary_admin_websocket_port()
        .unwrap();
    let admin_ws = AdminWebsocket::connect((Ipv4Addr::LOCALHOST, admin_port))
        .await
        .unwrap();

    let apps = admin_ws.list_apps(None).await.unwrap();
    assert_eq!(apps.len(), 2);

<<<<<<< HEAD
    let admin_call = Arc::new(AdminWrapper::new(admin_ws));
    let pool = AppConnPool::new(
        create_test_configuration(admin_port).unwrap(),
        admin_call.clone(),
    );
=======
    let pool = AppConnPool::new(create_test_configuration(admin_port));
>>>>>>> 1e91f38c

    let app_client_1 = pool
        .get_or_connect_app_client("fixture1".to_string())
        .await
        .unwrap();
    assert_eq!(
        "fixture1".to_string(),
        app_client_1.cached_app_info().installed_app_id
    );

    let app_client_2 = pool
        .get_or_connect_app_client("fixture2".to_string())
        .await
        .unwrap();
    assert_eq!(
        "fixture2".to_string(),
        app_client_2.cached_app_info().installed_app_id
    );

    // Should have provisioned exactly 1 app interface for the HTTP gateway
    //
    // Note that this check would also pass if the conductor was exposing an app interface with
    // allowed origins *.
    let app_interfaces = sweet_conductor.list_app_interfaces().await.unwrap();
    let matched_app_interfaces = app_interfaces
        .iter()
        .filter(|interface| interface.allowed_origins.is_allowed(HTTP_GW_ORIGIN))
        .collect::<Vec<_>>();
    assert_eq!(matched_app_interfaces.len(), 1);
}

#[tokio::test(flavor = "multi_thread")]
async fn reuse_connection() {
    initialize_tracing_subscriber();

    let sweet_conductor = SweetConductor::from_standard_config().await;

    let app = install_fixture1(sweet_conductor.clone(), None)
        .await
        .unwrap();
    init_zome(sweet_conductor.clone(), &app, "coordinator1".to_string())
        .await
        .unwrap();

    let admin_port = sweet_conductor
        .get_arbitrary_admin_websocket_port()
        .unwrap();
    let admin_ws = AdminWebsocket::connect((Ipv4Addr::LOCALHOST, admin_port))
        .await
        .unwrap();

<<<<<<< HEAD
    let admin_call = Arc::new(AdminWrapper::new(admin_ws));
    let pool = AppConnPool::new(
        create_test_configuration(admin_port).unwrap(),
        admin_call.clone(),
    );
=======
    let pool = AppConnPool::new(create_test_configuration(admin_port));
>>>>>>> 1e91f38c

    let app_client_1 = pool
        .get_or_connect_app_client("fixture1".to_string())
        .await
        .unwrap();
    assert_eq!(
        "fixture1".to_string(),
        app_client_1.cached_app_info().installed_app_id
    );

    // Take out a read lock so that the pool cannot create a new connection
    let inner_pool = pool.get_inner_pool();
    let _read_lock = inner_pool.read().await;

    let app_client_1_handle = tokio::time::timeout(std::time::Duration::from_millis(100), {
        let pool = pool.clone();
        async move { pool.get_or_connect_app_client("fixture1".to_string()).await }
    })
    .await
    .unwrap()
    .unwrap();

    // Check that the client is usable
    assert_eq!(
        "fixture1".to_string(),
        app_client_1_handle
            .app_info()
            .await
            .unwrap()
            .unwrap()
            .installed_app_id
    );

    // Demonstrate that the pool was prevented from writing by the read lock held above.
    assert!(inner_pool.try_write().is_err());
}

/// When making calls using the app connection pool, we need to reconnect websockets that are
/// closed or otherwise in a problem state. However, we don't want to reconnect for other errors.
/// In this test, we connect an app websocket and then disable the target app. We then prevent the
/// pool from opening new connections and try to make a call. The call should fail with an error
/// immediately, without trying to reconnect.
/// If the code did try to reconnect, this test will fail with a timeout instead.
#[tokio::test(flavor = "multi_thread")]
async fn does_not_reconnect_on_non_websocket_error() {
    initialize_tracing_subscriber();

    let sweet_conductor = SweetConductor::from_standard_config().await;

    let app = install_fixture1(sweet_conductor.clone(), None)
        .await
        .unwrap();
    init_zome(sweet_conductor.clone(), &app, "coordinator1".to_string())
        .await
        .unwrap();

    let admin_port = sweet_conductor
        .get_arbitrary_admin_websocket_port()
        .unwrap();
    let admin_ws = AdminWebsocket::connect((Ipv4Addr::LOCALHOST, admin_port))
        .await
        .unwrap();

<<<<<<< HEAD
    let admin_call = Arc::new(AdminWrapper::new(admin_ws));
    let pool = AppConnPool::new(
        create_test_configuration(admin_port).unwrap(),
        admin_call.clone(),
    );
=======
    let pool = AppConnPool::new(create_test_configuration(admin_port));
>>>>>>> 1e91f38c

    // Connect while the app is running
    let app_client = pool
        .get_or_connect_app_client("fixture1".to_string())
        .await
        .unwrap();
    assert_eq!(
        "fixture1".to_string(),
        app_client.cached_app_info().installed_app_id
    );

    // Disable the app
    sweet_conductor
        .disable_app("fixture1".to_string(), DisabledAppReason::User)
        .await
        .unwrap();

    // Take out a write lock so that the pool cannot create a new connection
    let inner_pool = pool.get_inner_pool();
    let _read_lock = inner_pool.read().await;

    let cells = app_client
        .cached_app_info()
        .cell_info
        .values()
        .flat_map(|app_info| {
            app_info.iter().filter_map(|cell_info| match cell_info {
                CellInfo::Provisioned(provisioned) => Some(provisioned.clone()),
                _ => None,
            })
        })
        .collect::<Vec<_>>();
    assert_eq!(cells.len(), 1);

    let cell_id = cells[0].cell_id.clone();

    let err = tokio::time::timeout(std::time::Duration::from_secs(30), async move {
        pool.call::<ExternIO>("fixture1".to_string(), |app_ws| {
            Box::pin({
                let cell_id = cell_id.clone();
                async move {
                    let response = app_ws
                        .call_zome(
                            ZomeCallTarget::CellId(cell_id),
                            "coordinator1".into(),
                            "get_all_1".into(),
                            ExternIO::encode(()).unwrap(),
                        )
                        .await?;

                    Ok(response)
                }
            })
        })
        .await
    })
    .await
    .expect("Timeout waiting for call to error")
    .unwrap_err();

    assert!(matches!(
        err,
        HcHttpGatewayError::HolochainError(ConductorApiError::ExternalApiWireError(_))
    ))
}

#[tokio::test(flavor = "multi_thread")]
async fn reconnect_on_failed_websocket() {
    initialize_tracing_subscriber();

    let mut sweet_conductor = SweetConductor::from_standard_config().await;

    let app = install_fixture1(sweet_conductor.clone(), None)
        .await
        .unwrap();
    init_zome(sweet_conductor.clone(), &app, "coordinator1".to_string())
        .await
        .unwrap();

    let admin_port = sweet_conductor
        .get_arbitrary_admin_websocket_port()
        .unwrap();
    let admin_ws = AdminWebsocket::connect((Ipv4Addr::LOCALHOST, admin_port))
        .await
        .unwrap();

<<<<<<< HEAD
    let admin_call = Arc::new(AdminWrapper::new(admin_ws));
    let mut pool = AppConnPool::new(
        create_test_configuration(admin_port).unwrap(),
        admin_call.clone(),
    );
=======
    let pool = AppConnPool::new(create_test_configuration(admin_port));
>>>>>>> 1e91f38c

    // Connect while the app is running
    let app_client = pool
        .get_or_connect_app_client("fixture1".to_string())
        .await
        .unwrap();
    assert_eq!(
        "fixture1".to_string(),
        app_client.cached_app_info().installed_app_id
    );

    // Stop the conductor
    sweet_conductor.shutdown().await;

    // Verify that the app client is not usable.
    app_client.app_info().await.unwrap_err();

    // Restart the conductor
    sweet_conductor.startup().await;

    // Reconnect the admin client
    let admin_port = sweet_conductor
        .get_arbitrary_admin_websocket_port()
        .unwrap();
    let admin_ws = AdminWebsocket::connect((Ipv4Addr::LOCALHOST, admin_port))
        .await
        .unwrap();

    pool.set_admin_ws(admin_ws).await;

    let cells = app_client
        .cached_app_info()
        .cell_info
        .values()
        .flat_map(|app_info| {
            app_info.iter().filter_map(|cell_info| match cell_info {
                CellInfo::Provisioned(provisioned) => Some(provisioned.clone()),
                _ => None,
            })
        })
        .collect::<Vec<_>>();
    assert_eq!(cells.len(), 1);

    let cell_id = cells[0].cell_id.clone();

    // Now try to make a call, which should reconnect and succeed
    let response = pool
        .call::<ExternIO>("fixture1".to_string(), |app_ws| {
            Box::pin({
                let cell_id = cell_id.clone();
                async move {
                    let response = app_ws
                        .call_zome(
                            ZomeCallTarget::CellId(cell_id),
                            "coordinator1".into(),
                            "get_all_1".into(),
                            ExternIO::encode(()).unwrap(),
                        )
                        .await?;

                    Ok(response)
                }
            })
        })
        .await
        .unwrap();

    assert!(response.decode::<Vec<TestType>>().unwrap().is_empty());
}

#[tokio::test(flavor = "multi_thread")]
async fn reconnect_gives_up() {
    initialize_tracing_subscriber();

    let mut sweet_conductor = SweetConductor::from_standard_config().await;

    let app = install_fixture1(sweet_conductor.clone(), None)
        .await
        .unwrap();
    init_zome(sweet_conductor.clone(), &app, "coordinator1".to_string())
        .await
        .unwrap();

    let admin_port = sweet_conductor
        .get_arbitrary_admin_websocket_port()
        .unwrap();
    let admin_ws = AdminWebsocket::connect((Ipv4Addr::LOCALHOST, admin_port))
        .await
        .unwrap();

<<<<<<< HEAD
    let admin_call = Arc::new(AdminWrapper::new(admin_ws));
    let pool = AppConnPool::new(
        create_test_configuration(admin_port).unwrap(),
        admin_call.clone(),
    );
=======
    let pool = AppConnPool::new(create_test_configuration(admin_port));
>>>>>>> 1e91f38c

    // Connect while the app is running
    let app_client = pool
        .get_or_connect_app_client("fixture1".to_string())
        .await
        .unwrap();
    assert_eq!(
        "fixture1".to_string(),
        app_client.cached_app_info().installed_app_id
    );

    // Stop the conductor
    sweet_conductor.shutdown().await;

    let cells = app_client
        .cached_app_info()
        .cell_info
        .values()
        .flat_map(|app_info| {
            app_info.iter().filter_map(|cell_info| match cell_info {
                CellInfo::Provisioned(provisioned) => Some(provisioned.clone()),
                _ => None,
            })
        })
        .collect::<Vec<_>>();
    assert_eq!(cells.len(), 1);

    let cell_id = cells[0].cell_id.clone();

    // Now try to make a call, which won't be able to reconnect
    let err = pool
        .call::<ExternIO>("fixture1".to_string(), |app_ws| {
            Box::pin({
                let cell_id = cell_id.clone();
                async move {
                    let response = app_ws
                        .call_zome(
                            ZomeCallTarget::CellId(cell_id),
                            "coordinator1".into(),
                            "get_all_1".into(),
                            ExternIO::encode(()).unwrap(),
                        )
                        .await?;

                    Ok(response)
                }
            })
        })
        .await
        .unwrap_err();

    assert!(
        matches!(
            err,
            HcHttpGatewayError::HolochainError(ConductorApiError::WebsocketError(_))
        ),
        "Expected Holochain websocket error, got {:?}",
        err
    );
}

#[tokio::test(flavor = "multi_thread")]
async fn close_old_connections_on_limit() {
    initialize_tracing_subscriber();

    let sweet_conductor = SweetConductor::from_standard_config().await;

    let app_1 = install_fixture1(sweet_conductor.clone(), Some("app_1".to_string()))
        .await
        .unwrap();
    init_zome(sweet_conductor.clone(), &app_1, "coordinator1".to_string())
        .await
        .unwrap();
    install_fixture1(sweet_conductor.clone(), Some("app_2".to_string()))
        .await
        .unwrap();
    install_fixture1(sweet_conductor.clone(), Some("app_3".to_string()))
        .await
        .unwrap();

    let admin_port = sweet_conductor
        .get_arbitrary_admin_websocket_port()
        .unwrap();
    let admin_ws = AdminWebsocket::connect((Ipv4Addr::LOCALHOST, admin_port))
        .await
        .unwrap();

    let configuration = Configuration::try_new(
        &format!("ws://127.0.0.1:{}", admin_port),
        "",
        "app_1,app_2,app_3",
        [
            (
                "app_1".to_string(),
                AllowedFns::Restricted(
                    [ZomeFn {
                        zome_name: "coordinator1".to_string(),
                        fn_name: "get_all_1".to_string(),
                    }]
                    .into_iter()
                    .collect(),
                ),
            ),
            (
                "app_2".to_string(),
                AllowedFns::Restricted(
                    [ZomeFn {
                        zome_name: "coordinator1".to_string(),
                        fn_name: "get_all_1".to_string(),
                    }]
                    .into_iter()
                    .collect(),
                ),
            ),
            (
                "app_3".to_string(),
                AllowedFns::Restricted(
                    [ZomeFn {
                        zome_name: "coordinator1".to_string(),
                        fn_name: "get_all_1".to_string(),
                    }]
                    .into_iter()
                    .collect(),
                ),
            ),
        ]
        .into_iter()
        .collect(),
        "2",
        "",
    )
    .unwrap();

    let admin_call = Arc::new(AdminWrapper::new(admin_ws));
    let pool = AppConnPool::new(configuration, admin_call.clone());

    // Take out connections to all 3 apps
    let _app_client_2 = pool
        .get_or_connect_app_client("app_2".to_string())
        .await
        .unwrap();

    let _app_client_1 = pool
        .get_or_connect_app_client("app_1".to_string())
        .await
        .unwrap();

    let _app_client_3 = pool
        .get_or_connect_app_client("app_3".to_string())
        .await
        .unwrap();

    let inner_pool = pool.get_inner_pool();

    let mut ws_for_apps = inner_pool
        .read()
        .await
        .values()
        .map(|state| state.app_ws.cached_app_info().installed_app_id.clone())
        .collect::<Vec<_>>();
    ws_for_apps.sort();

    // We should have open websockets for app_1 and app_3, the connection for app_2 should have
    // been removed from state because we're only allowing 2 connections at once.
    assert_eq!(ws_for_apps, vec!["app_1", "app_3"]);
}

fn create_test_configuration(admin_port: u16) -> Configuration {
    Configuration::try_new(
        &format!("ws://127.0.0.1:{}", admin_port),
        "",
        "fixture1,fixture2",
        [
            (
                "fixture1".to_string(),
                AllowedFns::Restricted(
                    [ZomeFn {
                        zome_name: "coordinator1".to_string(),
                        fn_name: "get_all_1".to_string(),
                    }]
                    .into_iter()
                    .collect(),
                ),
            ),
            (
                "fixture2".to_string(),
                AllowedFns::Restricted(
                    [ZomeFn {
                        zome_name: "coordinator2".to_string(),
                        fn_name: "get_all_2".to_string(),
                    }]
                    .into_iter()
                    .collect(),
                ),
            ),
        ]
        .into_iter()
        .collect(),
        "",
        "",
    )
<<<<<<< HEAD
}

impl AdminCall for AdminWrapper {
    fn list_app_interfaces(
        &self,
    ) -> BoxFuture<'static, HcHttpGatewayResult<Vec<AppInterfaceInfo>>> {
        let inner = self.inner.clone();
        Box::pin(async move { Ok(inner.lock().await.list_app_interfaces().await?) })
    }

    fn issue_app_auth_token(
        &self,
        payload: IssueAppAuthenticationTokenPayload,
    ) -> BoxFuture<'static, HcHttpGatewayResult<AppAuthenticationTokenIssued>> {
        let inner = self.inner.clone();
        Box::pin(async move { Ok(inner.lock().await.issue_app_auth_token(payload).await?) })
    }

    fn authorize_signing_credentials(
        &self,
        payload: AuthorizeSigningCredentialsPayload,
    ) -> BoxFuture<'static, HcHttpGatewayResult<SigningCredentials>> {
        let inner = self.inner.clone();
        Box::pin(async move {
            Ok(inner
                .lock()
                .await
                .authorize_signing_credentials(payload)
                .await?)
        })
    }

    fn attach_app_interface(
        &self,
        port: u16,
        allowed_origins: AllowedOrigins,
        installed_app_id: Option<String>,
    ) -> BoxFuture<'static, HcHttpGatewayResult<u16>> {
        let inner = self.inner.clone();
        Box::pin(async move {
            Ok(inner
                .lock()
                .await
                .attach_app_interface(port, allowed_origins, installed_app_id)
                .await?)
        })
    }

    #[cfg(feature = "test-utils")]
    fn set_admin_ws(&self, admin_ws: AdminWebsocket) -> BoxFuture<'static, ()> {
        let inner = self.inner.clone();
        Box::pin(async move {
            *inner.lock().await = admin_ws;
        })
    }
}

#[derive(Debug)]
pub struct AdminWrapper {
    inner: Arc<Mutex<AdminWebsocket>>,
}

impl AdminWrapper {
    pub fn new(admin_ws: AdminWebsocket) -> Self {
        Self {
            inner: Arc::new(Mutex::new(admin_ws)),
        }
    }
=======
    .unwrap()
>>>>>>> 1e91f38c
}<|MERGE_RESOLUTION|>--- conflicted
+++ resolved
@@ -10,13 +10,9 @@
 };
 use holochain_http_gateway::config::{AllowedFns, Configuration, ZomeFn};
 use holochain_http_gateway::tracing::initialize_tracing_subscriber;
-<<<<<<< HEAD
 use holochain_http_gateway::{
     AdminCall, AppConnPool, HcHttpGatewayError, HcHttpGatewayResult, HTTP_GW_ORIGIN,
 };
-=======
-use holochain_http_gateway::{AppConnPool, HcHttpGatewayError, HTTP_GW_ORIGIN};
->>>>>>> 1e91f38c
 use holochain_types::app::DisabledAppReason;
 use holochain_types::websocket::AllowedOrigins;
 use std::net::Ipv4Addr;
@@ -54,15 +50,8 @@
     let apps = admin_ws.list_apps(None).await.unwrap();
     assert_eq!(apps.len(), 2);
 
-<<<<<<< HEAD
     let admin_call = Arc::new(AdminWrapper::new(admin_ws));
-    let pool = AppConnPool::new(
-        create_test_configuration(admin_port).unwrap(),
-        admin_call.clone(),
-    );
-=======
-    let pool = AppConnPool::new(create_test_configuration(admin_port));
->>>>>>> 1e91f38c
+    let pool = AppConnPool::new(create_test_configuration(admin_port), admin_call.clone());
 
     let app_client_1 = pool
         .get_or_connect_app_client("fixture1".to_string())
@@ -114,15 +103,8 @@
         .await
         .unwrap();
 
-<<<<<<< HEAD
     let admin_call = Arc::new(AdminWrapper::new(admin_ws));
-    let pool = AppConnPool::new(
-        create_test_configuration(admin_port).unwrap(),
-        admin_call.clone(),
-    );
-=======
-    let pool = AppConnPool::new(create_test_configuration(admin_port));
->>>>>>> 1e91f38c
+    let pool = AppConnPool::new(create_test_configuration(admin_port), admin_call.clone());
 
     let app_client_1 = pool
         .get_or_connect_app_client("fixture1".to_string())
@@ -186,15 +168,8 @@
         .await
         .unwrap();
 
-<<<<<<< HEAD
     let admin_call = Arc::new(AdminWrapper::new(admin_ws));
-    let pool = AppConnPool::new(
-        create_test_configuration(admin_port).unwrap(),
-        admin_call.clone(),
-    );
-=======
-    let pool = AppConnPool::new(create_test_configuration(admin_port));
->>>>>>> 1e91f38c
+    let pool = AppConnPool::new(create_test_configuration(admin_port), admin_call.clone());
 
     // Connect while the app is running
     let app_client = pool
@@ -281,15 +256,8 @@
         .await
         .unwrap();
 
-<<<<<<< HEAD
     let admin_call = Arc::new(AdminWrapper::new(admin_ws));
-    let mut pool = AppConnPool::new(
-        create_test_configuration(admin_port).unwrap(),
-        admin_call.clone(),
-    );
-=======
-    let pool = AppConnPool::new(create_test_configuration(admin_port));
->>>>>>> 1e91f38c
+    let mut pool = AppConnPool::new(create_test_configuration(admin_port), admin_call.clone());
 
     // Connect while the app is running
     let app_client = pool
@@ -380,15 +348,8 @@
         .await
         .unwrap();
 
-<<<<<<< HEAD
     let admin_call = Arc::new(AdminWrapper::new(admin_ws));
-    let pool = AppConnPool::new(
-        create_test_configuration(admin_port).unwrap(),
-        admin_call.clone(),
-    );
-=======
-    let pool = AppConnPool::new(create_test_configuration(admin_port));
->>>>>>> 1e91f38c
+    let pool = AppConnPool::new(create_test_configuration(admin_port), admin_call.clone());
 
     // Connect while the app is running
     let app_client = pool
@@ -590,7 +551,7 @@
         "",
         "",
     )
-<<<<<<< HEAD
+    .unwrap()
 }
 
 impl AdminCall for AdminWrapper {
@@ -659,7 +620,4 @@
             inner: Arc::new(Mutex::new(admin_ws)),
         }
     }
-=======
-    .unwrap()
->>>>>>> 1e91f38c
 }