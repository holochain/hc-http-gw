//! HTTP gateway service for Holochain

use crate::{
<<<<<<< HEAD
    config::Configuration,
    error::HcHttpGatewayResult,
    routes::{health_check, zome_call},
    HcHttpGatewayError, ReconnectingAdminWebsocket,
=======
    config::Configuration, error::HcHttpGatewayResult, router::hc_http_gateway_router,
    HcHttpGatewayError,
>>>>>>> 4dc5bfd6
};
use axum::Router;
use std::net::{IpAddr, SocketAddr};
use tokio::net::TcpListener;

/// Core Holochain HTTP gateway service
#[derive(Debug)]
pub struct HcHttpGatewayService {
    listener: TcpListener,
    router: Router,
}

/// Shared application state
#[derive(Clone)]
pub struct AppState {
    pub configuration: Configuration,
    #[allow(unused, reason = "Temporary")]
    pub admin_ws: ReconnectingAdminWebsocket,
}

impl HcHttpGatewayService {
    /// Create a new service instance bound to the given address and port
    pub async fn new(
        address: impl Into<IpAddr>,
        port: u16,
        configuration: Configuration,
    ) -> HcHttpGatewayResult<Self> {
<<<<<<< HEAD
        let address = SocketAddr::new(address.into(), port);
        let admin_ws = ReconnectingAdminWebsocket::new(configuration.admin_ws_url.as_ref());

        let state = AppState {
            configuration,
            admin_ws,
        };

        let router = Router::new()
            .route(
                "/{dna_hash}/{coordinator_identifier}/{zome_name}/{function_name}",
                get(zome_call),
            )
            .route("/health", get(health_check))
            .with_state(state.clone());

        tracing::info!("Configuration: {:?}", state.configuration);
=======
        tracing::info!("Configuration: {:?}", configuration);
>>>>>>> 4dc5bfd6

        let router = hc_http_gateway_router(configuration);
        let address = SocketAddr::new(address.into(), port);
        let listener = TcpListener::bind(address).await?;

        Ok(HcHttpGatewayService { router, listener })
    }

    /// Get the socket address the service is configured to use
    pub fn address(&self) -> HcHttpGatewayResult<SocketAddr> {
        self.listener
            .local_addr()
            .map_err(HcHttpGatewayError::IoError)
    }

    /// Start the HTTP server and run until terminated
    pub async fn run(self) -> HcHttpGatewayResult<()> {
        let address = self.address()?;

        tracing::info!("Starting server on {}", address);
        axum::serve(self.listener, self.router)
            .await
            .inspect_err(|e| tracing::error!("Failed to bind to {}: {}", address, e))?;

        Ok(())
    }
}<|MERGE_RESOLUTION|>--- conflicted
+++ resolved
@@ -1,15 +1,8 @@
 //! HTTP gateway service for Holochain
 
 use crate::{
-<<<<<<< HEAD
-    config::Configuration,
-    error::HcHttpGatewayResult,
-    routes::{health_check, zome_call},
+    config::Configuration, error::HcHttpGatewayResult, router::hc_http_gateway_router,
     HcHttpGatewayError, ReconnectingAdminWebsocket,
-=======
-    config::Configuration, error::HcHttpGatewayResult, router::hc_http_gateway_router,
-    HcHttpGatewayError,
->>>>>>> 4dc5bfd6
 };
 use axum::Router;
 use std::net::{IpAddr, SocketAddr};
@@ -37,27 +30,7 @@
         port: u16,
         configuration: Configuration,
     ) -> HcHttpGatewayResult<Self> {
-<<<<<<< HEAD
-        let address = SocketAddr::new(address.into(), port);
-        let admin_ws = ReconnectingAdminWebsocket::new(configuration.admin_ws_url.as_ref());
-
-        let state = AppState {
-            configuration,
-            admin_ws,
-        };
-
-        let router = Router::new()
-            .route(
-                "/{dna_hash}/{coordinator_identifier}/{zome_name}/{function_name}",
-                get(zome_call),
-            )
-            .route("/health", get(health_check))
-            .with_state(state.clone());
-
-        tracing::info!("Configuration: {:?}", state.configuration);
-=======
         tracing::info!("Configuration: {:?}", configuration);
->>>>>>> 4dc5bfd6
 
         let router = hc_http_gateway_router(configuration);
         let address = SocketAddr::new(address.into(), port);
