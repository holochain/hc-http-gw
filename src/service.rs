--- conflicted
+++ resolved
@@ -1,11 +1,7 @@
 //! HTTP gateway service for Holochain
 
-<<<<<<< HEAD
-use crate::{config::Configuration, router::hc_http_gateway_router, HcHttpGwAdminWebsocket};
-=======
 use crate::holochain::{AdminCall, AppCall};
 use crate::{config::Configuration, router::hc_http_gateway_router};
->>>>>>> b77d9339
 use axum::Router;
 use std::net::{IpAddr, SocketAddr};
 use std::sync::Arc;
@@ -22,10 +18,6 @@
 #[derive(Debug, Clone)]
 pub struct AppState {
     pub configuration: Configuration,
-<<<<<<< HEAD
-    #[allow(unused, reason = "Temporary")]
-    pub admin_ws: HcHttpGwAdminWebsocket,
-=======
     #[allow(
         dead_code,
         reason = "This will be used when we start making zome calls"
@@ -36,7 +28,6 @@
         reason = "This will be used when we start making zome calls"
     )]
     pub app_call: Arc<dyn AppCall>,
->>>>>>> b77d9339
 }
 
 impl HcHttpGatewayService {
@@ -50,16 +41,8 @@
     ) -> std::io::Result<Self> {
         tracing::info!("Configuration: {:?}", configuration);
 
-<<<<<<< HEAD
-        let router = hc_http_gateway_router(configuration).await.map_err(|e| {
-            std::io::Error::new(
-                std::io::ErrorKind::Other,
-                format!("Failed to setup router: {e}"),
-            )
-        })?;
-=======
         let router = hc_http_gateway_router(configuration, admin_call, app_call);
->>>>>>> b77d9339
+
         let address = SocketAddr::new(address.into(), port);
         let listener = TcpListener::bind(address).await?;
 
