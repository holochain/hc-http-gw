--- conflicted
+++ resolved
@@ -1,14 +1,7 @@
 //! HTTP gateway service for Holochain
 
-<<<<<<< HEAD
 use crate::holochain::{AdminCall, AppCall};
-use crate::{
-    config::Configuration, error::HcHttpGatewayResult, router::hc_http_gateway_router,
-    HcHttpGatewayError,
-};
-=======
 use crate::{config::Configuration, router::hc_http_gateway_router};
->>>>>>> 1e91f38c
 use axum::Router;
 use std::net::{IpAddr, SocketAddr};
 use std::sync::Arc;
@@ -43,13 +36,9 @@
         address: impl Into<IpAddr>,
         port: u16,
         configuration: Configuration,
-<<<<<<< HEAD
         admin_call: Arc<dyn AdminCall>,
         app_call: Arc<dyn AppCall>,
-    ) -> HcHttpGatewayResult<Self> {
-=======
     ) -> std::io::Result<Self> {
->>>>>>> 1e91f38c
         tracing::info!("Configuration: {:?}", configuration);
 
         let router = hc_http_gateway_router(configuration, admin_call, app_call);
