--- conflicted
+++ resolved
@@ -16,20 +16,6 @@
     /// Handles configuration parsing errors
     #[error("Configuration error: {0}")]
     ConfigurationError(String),
-<<<<<<< HEAD
-    /// Handles conductor api errors
-    #[error("Conductor API error: {0:?}")]
-    ConductorApiError(holochain_client::ConductorApiError),
-    /// Handles other errors
-    #[error(transparent)]
-    Other(#[from] anyhow::Error),
-}
-
-impl From<holochain_client::ConductorApiError> for HcHttpGatewayError {
-    fn from(value: holochain_client::ConductorApiError) -> Self {
-        HcHttpGatewayError::ConductorApiError(value)
-    }
-=======
     /// Handle path parsing errors
     #[error("Path parsing error: {0}")]
     PathParsingError(#[from] axum::extract::rejection::PathRejection),
@@ -50,7 +36,15 @@
         /// Allowed payload size limit
         limit: u32,
     },
->>>>>>> 152f5f6f
+    /// Handles conductor api errors
+    #[error("Conductor API error: {0:?}")]
+    ConductorApiError(holochain_client::ConductorApiError),
+}
+
+impl From<holochain_client::ConductorApiError> for HcHttpGatewayError {
+    fn from(value: holochain_client::ConductorApiError) -> Self {
+        HcHttpGatewayError::ConductorApiError(value)
+    }
 }
 
 /// Type aliased Result
